--- conflicted
+++ resolved
@@ -1,25 +1,34 @@
 //! Display fields that can be filled with text.
 //!
 //! A [`TextInput`] has some local [`State`].
+mod editor;
+mod value;
+
+pub mod cursor;
+
+pub use cursor::Cursor;
+pub use value::Value;
+
+use editor::Editor;
+
 use crate::event::{self, Event};
 use crate::keyboard;
 use crate::layout;
 use crate::mouse::{self, click};
 use crate::text;
 use crate::touch;
-use crate::widget::text_input_shared::cursor::Cursor;
-use crate::widget::text_input_shared::editor::Editor;
-use crate::widget::text_input_shared::value::Value;
 use crate::{
     Clipboard, Element, Hasher, Layout, Length, Padding, Point, Rectangle,
     Size, Widget,
 };
 
+use std::u32;
+
 /// A field that can be filled with text.
 ///
 /// # Example
 /// ```
-/// # use iced_native::{text_input_shared, renderer::Null};
+/// # use iced_native::{text_input, renderer::Null};
 /// #
 /// # pub type TextInput<'a, Message> = iced_native::TextInput<'a, Message, Null>;
 /// #[derive(Debug, Clone)]
@@ -27,7 +36,7 @@
 ///     TextInputChanged(String),
 /// }
 ///
-/// let mut state = text_input_shared::State::new();
+/// let mut state = text_input::State::new();
 /// let value = "Some text";
 ///
 /// let input = TextInput::new(
@@ -53,7 +62,6 @@
     on_change: Box<dyn Fn(String) -> Message>,
     on_submit: Option<Message>,
     style: Renderer::Style,
-    select_all_on_click: bool,
 }
 
 impl<'a, Message, Renderer> TextInput<'a, Message, Renderer>
@@ -90,7 +98,6 @@
             on_change: Box::new(on_change),
             on_submit: None,
             style: Renderer::Style::default(),
-            select_all_on_click: false,
         }
     }
 
@@ -142,12 +149,6 @@
     /// Sets the style of the [`TextInput`].
     pub fn style(mut self, style: impl Into<Renderer::Style>) -> Self {
         self.style = style.into();
-        self
-    }
-
-    /// Sets the option to select all of the input text on the first click of the [`TextInput`].
-    pub fn select_all_on_click(mut self, select: bool) -> Self {
-        self.select_all_on_click = select;
         self
     }
 
@@ -274,30 +275,6 @@
                                     self.value.clone()
                                 };
 
-<<<<<<< HEAD
-                                if self.select_all_on_click {
-                                    self.state.cursor.select_all(&value);
-                                } else {
-                                    let position = renderer
-                                        .find_cursor_position(
-                                            text_layout.bounds(),
-                                            self.font,
-                                            self.size,
-                                            &value,
-                                            &self.state,
-                                            target,
-                                        );
-
-                                    self.state.cursor.move_to(position);
-
-                                    self.state.is_dragging = true;
-                                }
-                            } else {
-                                self.state.cursor.move_to(0);
-
-                                self.state.is_dragging = true;
-                            }
-=======
                                 renderer.find_cursor_position(
                                     text_layout.bounds(),
                                     self.font,
@@ -312,7 +289,6 @@
 
                             self.state.cursor.move_to(position.unwrap_or(0));
                             self.state.is_dragging = true;
->>>>>>> 099981cf
                         }
                         click::Kind::Double => {
                             if self.is_secure {

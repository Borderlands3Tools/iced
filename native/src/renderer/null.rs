use crate::{
    button, checkbox, column, container, pane_grid, progress_bar, radio, row,
<<<<<<< HEAD
    scrollable, slider, text, text_input, text_input_shared, toggler, Color,
    Element, Font, HorizontalAlignment, Layout, Padding, Point, Rectangle,
    Renderer, Size, VerticalAlignment,
=======
    scrollable, slider, text, text_input, toggler, Color, Element, Font,
    HorizontalAlignment, Layout, Padding, Point, Rectangle, Renderer, Size,
    Vector, VerticalAlignment,
>>>>>>> b7b77415
};

/// A renderer that does nothing.
///
/// It can be useful if you are writing tests!
#[derive(Debug, Clone, Copy)]
pub struct Null;

impl Null {
    /// Creates a new [`Null`] renderer.
    pub fn new() -> Null {
        Null
    }
}

impl Renderer for Null {
    type Output = ();
    type Defaults = ();

    fn overlay(&mut self, _base: (), _overlay: (), _overlay_bounds: Rectangle) {
    }
}

impl column::Renderer for Null {
    fn draw<Message>(
        &mut self,
        _defaults: &Self::Defaults,
        _content: &[Element<'_, Message, Self>],
        _layout: Layout<'_>,
        _cursor_position: Point,
        _viewport: &Rectangle,
    ) {
    }
}

impl row::Renderer for Null {
    fn draw<Message>(
        &mut self,
        _defaults: &Self::Defaults,
        _content: &[Element<'_, Message, Self>],
        _layout: Layout<'_>,
        _cursor_position: Point,
        _viewport: &Rectangle,
    ) {
    }
}

impl text::Renderer for Null {
    type Font = Font;

    fn default_size(&self) -> u16 {
        20
    }

    fn measure(
        &self,
        _content: &str,
        _size: u16,
        _font: Font,
        _bounds: Size,
    ) -> (f32, f32) {
        (0.0, 20.0)
    }

    fn hit_test(
        &self,
        _contents: &str,
        _size: f32,
        _font: Self::Font,
        _bounds: Size,
        _point: Point,
        _nearest_only: bool,
    ) -> text::Hit {
        text::Hit::NearestCharOffset(0, Vector::new(0., 0.))
    }

    fn draw(
        &mut self,
        _defaults: &Self::Defaults,
        _bounds: Rectangle,
        _content: &str,
        _size: u16,
        _font: Font,
        _color: Option<Color>,
        _horizontal_alignment: HorizontalAlignment,
        _vertical_alignment: VerticalAlignment,
    ) {
    }
}

impl scrollable::Renderer for Null {
    type Style = ();

    fn scrollbar(
        &self,
        _bounds: Rectangle,
        _content_bounds: Rectangle,
        _offset: u32,
        _scrollbar_width: u16,
        _scrollbar_margin: u16,
        _scroller_width: u16,
    ) -> Option<scrollable::Scrollbar> {
        None
    }

    fn draw(
        &mut self,
        _scrollable: &scrollable::State,
        _bounds: Rectangle,
        _content_bounds: Rectangle,
        _is_mouse_over: bool,
        _is_mouse_over_scrollbar: bool,
        _scrollbar: Option<scrollable::Scrollbar>,
        _offset: u32,
        _style: &Self::Style,
        _content: Self::Output,
    ) {
    }
}

impl text_input::Renderer for Null {
    type Style = ();

    fn measure_value(&self, _value: &str, _size: u16, _font: Font) -> f32 {
        0.0
    }

    fn offset(
        &self,
        _text_bounds: Rectangle,
        _font: Font,
        _size: u16,
        _value: &text_input_shared::value::Value,
        _state: &text_input::State,
    ) -> f32 {
        0.0
    }

    fn draw(
        &mut self,
        _bounds: Rectangle,
        _text_bounds: Rectangle,
        _cursor_position: Point,
        _font: Font,
        _size: u16,
        _placeholder: &str,
        _value: &text_input_shared::value::Value,
        _state: &text_input::State,
        _style: &Self::Style,
    ) -> Self::Output {
    }
}

impl button::Renderer for Null {
    const DEFAULT_PADDING: Padding = Padding::ZERO;

    type Style = ();

    fn draw<Message>(
        &mut self,
        _defaults: &Self::Defaults,
        _bounds: Rectangle,
        _cursor_position: Point,
        _is_disabled: bool,
        _is_pressed: bool,
        _style: &Self::Style,
        _content: &Element<'_, Message, Self>,
        _content_layout: Layout<'_>,
    ) -> Self::Output {
    }
}

impl radio::Renderer for Null {
    type Style = ();

    const DEFAULT_SIZE: u16 = 20;
    const DEFAULT_SPACING: u16 = 15;

    fn draw(
        &mut self,
        _bounds: Rectangle,
        _is_selected: bool,
        _is_mouse_over: bool,
        _label: Self::Output,
        _style: &Self::Style,
    ) {
    }
}

impl checkbox::Renderer for Null {
    type Style = ();

    const DEFAULT_SIZE: u16 = 20;
    const DEFAULT_SPACING: u16 = 15;

    fn draw(
        &mut self,
        _bounds: Rectangle,
        _is_checked: bool,
        _is_mouse_over: bool,
        _label: Self::Output,
        _style: &Self::Style,
    ) {
    }
}

impl slider::Renderer for Null {
    type Style = ();

    const DEFAULT_HEIGHT: u16 = 30;

    fn draw(
        &mut self,
        _bounds: Rectangle,
        _cursor_position: Point,
        _range: std::ops::RangeInclusive<f32>,
        _value: f32,
        _is_dragging: bool,
        _style_sheet: &Self::Style,
    ) {
    }
}

impl progress_bar::Renderer for Null {
    type Style = ();

    const DEFAULT_HEIGHT: u16 = 30;

    fn draw(
        &self,
        _bounds: Rectangle,
        _range: std::ops::RangeInclusive<f32>,
        _value: f32,
        _style: &Self::Style,
    ) {
    }
}

impl container::Renderer for Null {
    type Style = ();

    fn draw<Message>(
        &mut self,
        _defaults: &Self::Defaults,
        _bounds: Rectangle,
        _cursor_position: Point,
        _viewport: &Rectangle,
        _style: &Self::Style,
        _content: &Element<'_, Message, Self>,
        _content_layout: Layout<'_>,
    ) {
    }
}

impl pane_grid::Renderer for Null {
    type Style = ();

    fn draw<Message>(
        &mut self,
        _defaults: &Self::Defaults,
        _content: &[(pane_grid::Pane, pane_grid::Content<'_, Message, Self>)],
        _dragging: Option<(pane_grid::Pane, Point)>,
        _resizing: Option<(pane_grid::Axis, Rectangle, bool)>,
        _layout: Layout<'_>,
        _style: &<Self as pane_grid::Renderer>::Style,
        _cursor_position: Point,
        _viewport: &Rectangle,
    ) {
    }

    fn draw_pane<Message>(
        &mut self,
        _defaults: &Self::Defaults,
        _bounds: Rectangle,
        _style: &<Self as container::Renderer>::Style,
        _title_bar: Option<(
            &pane_grid::TitleBar<'_, Message, Self>,
            Layout<'_>,
        )>,
        _body: (&Element<'_, Message, Self>, Layout<'_>),
        _cursor_position: Point,
        _viewport: &Rectangle,
    ) {
    }

    fn draw_title_bar<Message>(
        &mut self,
        _defaults: &Self::Defaults,
        _bounds: Rectangle,
        _style: &<Self as container::Renderer>::Style,
        _content: (&Element<'_, Message, Self>, Layout<'_>),
        _controls: Option<(&Element<'_, Message, Self>, Layout<'_>)>,
        _cursor_position: Point,
        _viewport: &Rectangle,
    ) {
    }
}

impl toggler::Renderer for Null {
    type Style = ();

    const DEFAULT_SIZE: u16 = 20;

    fn draw(
        &mut self,
        _bounds: Rectangle,
        _is_checked: bool,
        _is_mouse_over: bool,
        _label: Option<Self::Output>,
        _style: &Self::Style,
    ) {
    }
}<|MERGE_RESOLUTION|>--- conflicted
+++ resolved
@@ -1,14 +1,8 @@
 use crate::{
     button, checkbox, column, container, pane_grid, progress_bar, radio, row,
-<<<<<<< HEAD
-    scrollable, slider, text, text_input, text_input_shared, toggler, Color,
-    Element, Font, HorizontalAlignment, Layout, Padding, Point, Rectangle,
-    Renderer, Size, VerticalAlignment,
-=======
     scrollable, slider, text, text_input, toggler, Color, Element, Font,
     HorizontalAlignment, Layout, Padding, Point, Rectangle, Renderer, Size,
     Vector, VerticalAlignment,
->>>>>>> b7b77415
 };
 
 /// A renderer that does nothing.
@@ -141,7 +135,7 @@
         _text_bounds: Rectangle,
         _font: Font,
         _size: u16,
-        _value: &text_input_shared::value::Value,
+        _value: &text_input::Value,
         _state: &text_input::State,
     ) -> f32 {
         0.0
@@ -155,7 +149,7 @@
         _font: Font,
         _size: u16,
         _placeholder: &str,
-        _value: &text_input_shared::value::Value,
+        _value: &text_input::Value,
         _state: &text_input::State,
         _style: &Self::Style,
     ) -> Self::Output {

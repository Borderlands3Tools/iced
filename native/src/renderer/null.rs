--- conflicted
+++ resolved
@@ -13,14 +13,7 @@
 use crate::text_input;
 use crate::toggler;
 use crate::{
-<<<<<<< HEAD
-    button, checkbox, column, container, pane_grid, progress_bar, radio, row,
-    scrollable, slider, text, text_input, text_input_shared, toggler, Color,
-    Element, Font, HorizontalAlignment, Layout, Padding, Point, Rectangle,
-    Renderer, Size, VerticalAlignment,
-=======
     Color, Element, Font, Layout, Padding, Point, Rectangle, Renderer, Size,
->>>>>>> 4d4c61b8
 };
 
 /// A renderer that does nothing.
@@ -153,7 +146,7 @@
         _text_bounds: Rectangle,
         _font: Font,
         _size: u16,
-        _value: &text_input_shared::value::Value,
+        _value: &text_input::Value,
         _state: &text_input::State,
     ) -> f32 {
         0.0
@@ -167,7 +160,7 @@
         _font: Font,
         _size: u16,
         _placeholder: &str,
-        _value: &text_input_shared::value::Value,
+        _value: &text_input::Value,
         _state: &text_input::State,
         _style: &Self::Style,
     ) -> Self::Output {
